--- conflicted
+++ resolved
@@ -12,12 +12,8 @@
 from discord import Colour, Embed, Message, Role
 from discord.ext.commands import Cog, Context, command
 
-<<<<<<< HEAD
+from bot.bot import Bot
 from bot.constants import Channels, MODERATION_ROLES, Mention, NEGATIVE_REPLIES, STAFF_ROLES
-=======
-from bot.bot import Bot
-from bot.constants import Channels, MODERATION_ROLES, Mention, STAFF_ROLES
->>>>>>> 10a39501
 from bot.decorators import in_channel, with_role
 from bot.utils.time import humanize_delta
 
